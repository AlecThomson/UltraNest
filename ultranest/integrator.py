--- conflicted
+++ resolved
@@ -598,11 +598,6 @@
         """Give summary of marginal likelihood and parameters."""
         print()
         print('logZ = %(logz).3f +- %(logzerr).3f' % self.results)
-        if 'insertion_order_MWW_test' in self.results:
-            if self.results['insertion_order_MWW_test']:
-                print('   insertion order MWW test: converged')
-            else:
-                print('   insertion order MWW test: only %(independent_iterations)s iterations are independent to 3 sigma')
 
         print()
         for i, p in enumerate(self.paramnames + self.derivedparamnames):
@@ -1736,7 +1731,6 @@
             self,
             update_interval_volume_fraction=0.8,
             update_interval_ncall=None,
-            order_test_window=10,
             log_interval=None,
             show_status=True,
             viz_callback='auto',
@@ -1750,6 +1744,7 @@
             max_num_improvement_loops=-1,
             min_num_live_points=400,
             cluster_num_live_points=40,
+            order_test_window=10,
     ):
         """Run until target convergence criteria are fulfilled.
 
@@ -1760,9 +1755,6 @@
 
         update_interval_ncall: int
             Update region after update_interval_ncall likelihood calls (not used).
-
-        order_test_window: float
-            Number of iterations after which the insertion order test is reset.
 
         log_interval: int
             Update stdout status line every log_interval iterations
@@ -1814,12 +1806,14 @@
         cluster_num_live_points: int
             require at least this many live points per detected cluster
 
+        order_test_window: float
+            Number of iterations after which the insertion order test is reset.
+
         """
 
         for result in self.run_iter(
             update_interval_volume_fraction=update_interval_volume_fraction,
             update_interval_ncall=update_interval_ncall,
-            order_test_window=order_test_window,
             log_interval=log_interval,
             dlogz=dlogz, dKL=dKL,
             Lepsilon=Lepsilon, frac_remain=frac_remain,
@@ -1829,6 +1823,7 @@
             cluster_num_live_points=cluster_num_live_points,
             show_status=show_status,
             viz_callback=viz_callback,
+            order_test_window=order_test_window,
         ):
             if self.log:
                 self.logger.debug("did a run_iter pass!")
@@ -1842,7 +1837,6 @@
             self,
             update_interval_volume_fraction=0.2,
             update_interval_ncall=None,
-            order_test_window=10,
             log_interval=None,
             dlogz=0.5,
             dKL=0.5,
@@ -1856,6 +1850,7 @@
             cluster_num_live_points=40,
             show_status=True,
             viz_callback='auto',
+            order_test_window=10,
             insertion_test_zscore_threshold=2,
     ):
         """Iterate towards convergence.
@@ -1887,11 +1882,8 @@
         self.min_num_live_points = min_num_live_points
         self.cluster_num_live_points = cluster_num_live_points
         self.sampling_slow_warned = False
-<<<<<<< HEAD
         self.build_tregion = True
-=======
         update_interval_volume_log_fraction = log(update_interval_volume_fraction)
->>>>>>> 697c756e
 
         if viz_callback == 'auto':
             viz_callback = get_default_viz_callback()
@@ -1973,13 +1965,7 @@
             it = 0
             ncall_at_run_start = self.ncall
             ncall_region_at_run_start = self.ncall_region
-<<<<<<< HEAD
-            next_update_interval_iter = -1
-=======
-            # next_update_interval_ncall = -1
-            # next_update_interval_iter = -1
             next_update_interval_volume = 1
->>>>>>> 697c756e
             last_status = time.time()
 
             # we go through each live point (regardless of root) by likelihood value
@@ -2032,7 +2018,6 @@
                         region_sequence.append((Lmin, nlive, nclusters))
 
                         # next_update_interval_ncall = self.ncall + (update_interval_ncall or nlive)
-                        #update_interval_iter = max(1, round(update_interval_iter_fraction * nlive))
                         next_update_interval_volume = main_iterator.logVolremaining + update_interval_volume_log_fraction
 
                         # provide nice output to follow what is going on
@@ -2160,7 +2145,6 @@
                     # (heuristics do not work in practice)
                     self.region.maxradiussq = None
                     # ask for the region to be rebuilt
-                    #next_update_interval_iter = -1
                     next_update_interval_volume = 1
 
                 it += 1
@@ -2501,8 +2485,8 @@
             node.children.append(child)
 
     return logz_sequence(root, pointpile, nbootstraps=num_bootstraps,
-<<<<<<< HEAD
-                         random=random, onNode=onNode, verbose=verbose)
+                         random=random, onNode=onNode, verbose=verbose,
+                         check_insertion_order=check_insertion_order)
 
 def _explore_iterator_batch(explorer, pop, x_dim, num_params, pointpile, batchsize=1):
     batch = []
@@ -2679,8 +2663,4 @@
 
     if verbose:
         sys.stderr.write("%d iterations done.\n" % niter)
-    os.rename(filepath2, filepath)
-=======
-                         random=random, onNode=onNode, verbose=verbose,
-                         check_insertion_order=check_insertion_order)
->>>>>>> 697c756e
+    os.rename(filepath2, filepath)