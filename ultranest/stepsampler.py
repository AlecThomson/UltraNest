--- conflicted
+++ resolved
@@ -100,12 +100,9 @@
 
 def _inside_region(region, unew, uold):
     """Check if `unew` is inside region.
-<<<<<<< HEAD
-=======
 
     This is a bit looser than the region, because it adds a 
     MLFriends ellipsoid around the old point as well.
->>>>>>> f6d3c31f
     """
     tnew = region.transformLayer.transform(unew)
     told = region.transformLayer.transform(uold)
@@ -477,9 +474,9 @@
         if Li is None:
             self.new_chain(region)
             # choose a new random starting point
-            mask = region.inside(us)
-            assert mask.any(), ("One of the live points does not satisfies the current region!",
-                region.maxradiussq, region.u, region.unormed, us)
+            # mask = region.inside(us)
+            # assert mask.any(), ("One of the live points does not satisfies the current region!",
+            #    region.maxradiussq, region.u, region.unormed, us)
             i = np.random.randint(len(us))
             self.starti = i
             del Li, ui
@@ -799,378 +796,4 @@
 
         v = uk - ui
         v *= scale / (v**2).sum()**0.5
-        return v
-
-def ellipsoid_bracket(ui, v, ellipsoid_center, ellipsoid_inv_axes, ellipsoid_radius):
-    """ For a line from ui in direction v through an ellipsoid
-    centered at ellipsoid_center with axes matrix ellipsoid_inv_axes,
-    return the lower and upper intersection parameter."""
-    vell = np.dot(v, ellipsoid_inv_axes)
-    # ui in ellipsoid
-    xell = np.dot(ui - ellipsoid_center, ellipsoid_inv_axes)
-    a = np.dot(vell, vell)
-    b = 2 * np.dot(vell, xell)
-    c = np.dot(xell, xell) - ellipsoid_radius**2
-    assert c <= 0, c
-    d1 = (-b + (b**2 - 4*a*c)**0.5) / (2 * a)
-    d2 = (-b - (b**2 - 4*a*c)**0.5) / (2 * a)
-    left = min(0, d1, d2)
-    right = max(0, d1, d2)
-    return left, right
-
-def crop_bracket_at_unit_cube(ui, v, left, right, epsilon=1e-6):
-    leftu = left * v + ui
-    rightu = right * v + ui
-    cropped_left = False
-    if (leftu <= 0).any():
-        # choose left so that point is > 0 in all axes
-        # 0 = left * v + ui
-        #print('old left:', leftu, left)
-        del left
-        left = (-ui[leftu <= 0] / v[leftu <= 0]).max() * (1 - epsilon)
-        del leftu
-        leftu = left * v + ui
-        #print('new left:', leftu, left)
-        cropped_left |= True
-    assert (leftu >= 0).all(), leftu
-    cropped_right = False
-    if (rightu >= 1).any():
-        # choose right so that point is < 1 in all axes
-        # 1 = left * v + ui
-        #print('old right:', rightu, right)
-        del right
-        right = ((1-ui[rightu >= 1]) / v[rightu >= 1]).min() * (1 - epsilon)
-        del rightu
-        rightu = right * v + ui
-        #print('new right:', rightu, right)
-        cropped_right |= True
-    assert (rightu <= 1).all(), rightu
-    assert left <= 0 <= right, (left, right)
-    return left, right, cropped_left, cropped_right
-
-class AHARMSampler(StepSampler):
-    """Accelerated hit-and-run/slice sampler, vectorised.
-
-    Uses region ellipsoid to propose a sequence of points 
-    on a randomly drawn line.
-    """
-
-    def __init__(
-        self, nsteps, scale=1.0, adaptive_nsteps=False, max_nsteps=1000,
-        region_filter=False, log=False, direction=generate_region_random_direction,
-    ):
-        """Initialise vectorised hit-and-run/slice sampler.
-
-        Parameters
-        -----------
-        scale: float
-            initial proposal size
-
-        nsteps: int
-            number of accepted steps until the sample is considered independent.
-
-        adaptive_nsteps: False, 'proposal-distance', 'move-distance'
-            Select a strategy to adapt the number of steps. The strategies
-            make sure that:
-
-            * 'move-distance' (recommended): distance between
-              start point and final position exceeds the mean distance
-              between pairs of live points.
-            * 'move-distance-midway': distance between
-              start point and position in the middle of the chain
-              exceeds the mean distance between pairs of live points.
-
-        max_nsteps: int
-            Maximum number of steps the adaptive_nsteps can reach.
-
-        region_filter: bool
-            if True, use region to check if a proposed point can be inside
-            before calling likelihood.
-
-        direction: function
-            function that draws slice direction given a point and 
-            the current region.
-
-        log: file
-            log file for sampler statistics, such as acceptance rate,
-            proposal scale, number of steps, jump distance and distance
-            between live points
-
-        """
-        self.history = []
-        self.nsteps = nsteps
-        self.nrejects = 0
-        self.max_nsteps = max_nsteps
-        self.last = None, None
-        self.generate_direction = direction
-        adaptive_nsteps_options = [
-            False,
-            'move-distance', 'move-distance-midway',
-        ]
-
-        if adaptive_nsteps not in adaptive_nsteps_options:
-            raise ValueError("adaptive_nsteps must be one of: %s, not '%s'" % (adaptive_nsteps_options, adaptive_nsteps))
-        self.adaptive_nsteps = adaptive_nsteps
-        self.region_filter = region_filter
-        self.log = log
-        self.adaptive_nsteps_needs_mean_pair_distance = False
-        self.nsteps_nudge = 1.01
-
-        self.logstat = []
-        self.logstat_labels = ['rejection_rate', 'steps']
-        if adaptive_nsteps:
-            self.logstat_labels += ['jump-distance', 'reference-distance']
-
-    def __next__(self, region, Lmin, us, Ls, transform, loglike, ndraw=10, plot=False):
-        """Get next point.
-
-        Parameters
-        ----------
-        region: MLFriends
-            region.
-        Lmin: float
-            loglikelihood threshold
-        us: array of vectors
-            current live points
-        Ls: array of floats
-            current live point likelihoods
-        transform: function
-            transform function
-        loglike: function
-            loglikelihood function
-        ndraw: int
-            number of draws to attempt simultaneously.
-        plot: bool
-            whether to produce debug plots.
-
-        """
-        # find most recent point in history conforming to current Lmin
-        ui, Li = self.last
-        if Li is not None and not Li >= Lmin:
-            print("wandered out of L constraint; resetting", ui[0])
-            ui, Li = None, None
-
-        if ui is not None and not region.inside_ellipsoid(ui.reshape((1, -1))):
-            print("wandered out of ellipsoid; resetting", ui[0])
-            ui, Li = None, None
-
-        if Li is None and self.history:
-            # try to resume from a previous point above the current contour
-            for j, (uj, Lj) in enumerate(self.history[::-1]):
-                if Lj > Lmin and region.inside(uj.reshape((1,-1))):
-                    ui, Li = uj, Lj
-                    # print("recovering at point %d/%d " % (j+1, len(self.history)))
-                    self.last = ui, Li
-
-                    # pj = transform(uj.reshape((1, -1)))
-                    # Lj2 = loglike(pj)[0]
-                    # assert Lj2 > Lmin, (Lj2, Lj, uj, pj)
-                    assert region.inside_ellipsoid(ui.reshape((1, -1)))
-
-                    break
-            pass
-
-        # select starting point
-        if Li is None:
-            self.interval = None
-            self.axis_index = 0
-
-            self.history = []
-            self.last = None, None
-            self.nrejects = 0
-            
-            # choose a new random starting point
-            i = np.random.randint(len(us))
-            self.starti = i
-            ui = us[i,:]
-            assert region.inside_ellipsoid(ui.reshape((1, -1)))
-            assert np.logical_and(ui > 0, ui < 1).all(), ui
-            Li = Ls[i]
-            self.history.append((ui.copy(), Li.copy()))
-            del i
-
-        if self.interval is None:
-            self.generate_new_interval(ui, region)
-        while True:
-            v, left, right, u = self.interval
-            if plot:
-                plt.plot([(ui + v * left)[0], (ui + v * right)[0]],
-                         [(ui + v * left)[1], (ui + v * right)[1]],
-                         ':o', color='k', lw=2, alpha=0.3)
-            
-            # propose a series of points
-            # the first is drawn between the extremes of the slice, each of 
-            # the following is a shrunk slice in case the previous is rejected
-            nproposed = max(2, ndraw // self.nsteps)
-            u = np.random.uniform(size=nproposed)
-            x = np.empty(nproposed)
-            for i in range(nproposed):
-                x[i] = u[i] * (right - left) + left
-                # shrink the rejected side
-                if u[i] > 0:
-                    right = u[i]
-                else:
-                    left = u[i]
-            # prepare interval for the worst case: all rejected
-            self.interval = (v, left, right, x[-1])
-            unew = ui.reshape((1, -1)) + v.reshape((1, -1)) * x.reshape((-1, 1))
-            if plot:
-                plt.plot([ui[0], unew[:,0]], [ui[1], unew[:,1]], '-', color='k', lw=0.5)
-                plt.plot(ui[0], ui[1], 'd', color='r', ms=4)
-                plt.plot(unew[:,0], unew[:,1], 'x', color='r', ms=4)
-            nc = 0
-            mask = np.logical_and(unew > 0, unew < 1).all(axis=1)
-            if self.region_filter:
-                mask[mask] = region.inside(unew[mask, :])
-
-            if len(unew) == 0:
-                self.nrejects += 1
-                continue
-            
-            unew = unew[mask,:]
-            break
-
-        nc = len(unew)
-        pnew = transform(unew)
-        Lnew = loglike(pnew)
-        assert np.logical_and(unew > 0, unew < 1).all(axis=1).all()
-        if np.any(Lnew > Lmin):
-            i = np.where(Lnew > Lmin)[0][0]
-            #print(ndraw, i, nc, len(self.history), self.nsteps)
-            if plot:
-                plt.plot(unew[i,0], unew[i,1], 'o', color='g', ms=4)
-
-            # accept
-            self.interval = None
-            self.last = unew[i], Lnew[i]
-            self.history.append((unew[i].copy(), Lnew[i].copy()))
-            
-            if len(self.history) > self.nsteps:
-                # print("made %d steps" % len(self.history), Lnew, Lmin)
-                self.finalize_chain(region=region, Lmin=Lmin, Ls=Ls)
-                return unew[i], pnew[i], Lnew[i], nc
-        else:
-            # reject
-            self.nrejects += 1
-
-        # do not have a independent sample yet
-        return None, None, None, nc
-
-    def region_changed(self, Ls, region):
-        assert region.inside_ellipsoid(region.u).all()
-        ui, Li = self.last
-        if ui is not None and not region.inside(ui.reshape((1, -1))):
-            print("wandered out of ellipsoid; resetting", ui[0])
-            self.last = None, None
-
-
-    def finalize_chain(self, region=None, Lmin=None, Ls=None):
-        """Store chain statistics and adapt proposal."""
-        self.logstat.append([self.nrejects / self.nsteps, self.nsteps])
-        if self.log:
-            ustart, Lstart = self.history[0]
-            ufinal, Lfinal = self.history[-1]
-            # mean_pair_distance = region.compute_mean_pair_distance()
-            mean_pair_distance = np.nan
-            tstart, tfinal = region.transformLayer.transform(np.vstack((ustart, ufinal)))
-            # L index of start and end
-            # Ls_sorted = np.sort(Ls)
-            iLstart = np.sum(Ls > Lstart)
-            iLfinal = np.sum(Ls > Lfinal)
-            # nearest neighbor index of start and end
-            itstart = np.argmin((region.unormed - tstart.reshape((1, -1)))**2)
-            itfinal = np.argmin((region.unormed - tfinal.reshape((1, -1)))**2)
-            np.savetxt(self.log, [_listify(
-                [Lmin], ustart, ufinal, tstart, tfinal,
-                [self.nsteps, region.maxradiussq**0.5, mean_pair_distance,
-                 iLstart, iLfinal, itstart, itfinal])])
-
-        if self.adaptive_nsteps:
-            self.adapt_nsteps(region=region)
-
-        self.last = None, None
-        self.history = []
-        self.nrejects = 0
-    
-    def generate_new_interval(self, ui, region):
-        v = self.generate_direction(ui, region)
-        assert region.inside_ellipsoid(ui.reshape((1, -1)))
-        assert (ui > 0).all(), ui
-        assert (ui < 1).all(), ui
-
-        # use region ellipsoid to identify limits
-        # rotate line so that ellipsoid is a sphere
-        left, right = ellipsoid_bracket(ui, v, region.ellipsoid_center, region.ellipsoid_inv_axes, region.enlarge)
-        left, right, _, _ = crop_bracket_at_unit_cube(ui, v, left, right)
-        self.interval = (v, left, right, 0)
-
-    def generate_new_interval_sequence(self, ui, region):
-        v = self.generate_direction(ui, region)
-        assert region.inside_ellipsoid(ui.reshape((1, -1)))
-        assert (ui > 0).all(), ui
-        assert (ui < 1).all(), ui
-
-        # use region ellipsoid to identify limits
-        # rotate line so that ellipsoid is a sphere
-        left, right = ellipsoid_bracket(ui, v, region.ellipsoid_center, region.ellipsoid_inv_axes, region.enlarge)
-        left, right, left_cropped, right_cropped = crop_bracket_at_unit_cube(ui, v, left, right)
-        left_can_continue = ~left_cropped
-        right_can_continue = ~right_cropped
-        
-        intervals = [(v, left, right, 0)]
-        leftu = left * v + ui
-        rightu = right * v + ui
-        lv, rv = v, v
-        
-        while True:
-            if left_can_continue and right_can_continue:
-                direction_left = np.random.random < 0.5
-            elif left_can_continue:
-                direction_left = True
-            elif right_can_continue:
-                direction_left = False
-            else:
-                break
-
-            # update direction from ellipsoid reflection
-            if direction_left:
-                lnormal = region.ellipsoid_center - leftu
-                lnormal /= (lnormal**2).sum()**0.5
-                lv = lv - 2 * np.dot(lnormal, lv) * lnormal
-            else:
-                rnormal = region.ellipsoid_center - rightu
-                rnormal /= (rnormal**2).sum()**0.5
-                rv = rv - 2 * np.dot(rnormal, rv) * rnormal
-
-            # check if we are still going forward:
-            if np.dot(rv, lv) < 0:
-                break
-
-            # update position from ellipsoid bound
-            if direction_left:
-                lleft, lright = ellipsoid_bracket(leftu, lv, region.ellipsoid_center, region.ellipsoid_inv_axes, region.enlarge)
-                assert np.isclose(lright, 0), (lleft, lright)
-                lleft, lright, lleft_cropped, lright_cropped = crop_bracket_at_unit_cube(leftu, lv, lleft, lright)
-                left_can_continue = ~lleft_cropped
-
-                # add to sampling intervals
-                intervals.insert(0, (lv, lleft, lright, leftu))
-
-                # new end point
-                leftu = lleft * lv + leftu
-            else:
-                rleft, rright = ellipsoid_bracket(rightu, rv, region.ellipsoid_center, region.ellipsoid_inv_axes, region.enlarge)
-                assert np.isclose(rleft, 0), (rleft, rright)
-                rleft, rright, rleft_cropped, rright_cropped = crop_bracket_at_unit_cube(rightu, rv, rleft, rright)
-                right_can_continue = ~rright_cropped
-            
-                # add to sampling intervals
-                intervals.append((rv, rleft, rright, rightu))
-            
-                # new end point
-                rightu = rright * rv + rightu
-        
-        totallength = sum(right - left for _, left, right, _ in intervals)
-        
-        self.interval_length = totallength
-        self.intervals = intervals+        return v